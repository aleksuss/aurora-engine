#![cfg_attr(not(feature = "std"), no_std)]
#![cfg_attr(not(feature = "std"), feature(alloc_error_handler))]
#![cfg_attr(
    all(feature = "log", target_arch = "wasm32"),
    feature(panic_info_message)
)]
#![deny(clippy::as_conversions)]

use aurora_engine_types::parameters::PromiseCreateArgs;

#[cfg(not(feature = "std"))]
extern crate alloc;
#[cfg(not(feature = "std"))]
extern crate core;

mod map;
pub mod parameters;
pub mod proof;

pub mod accounting;
pub mod admin_controlled;
#[cfg_attr(feature = "contract", allow(dead_code))]
pub mod connector;
pub mod deposit_event;
pub mod engine;
pub mod errors;
pub mod fungible_token;
pub mod json;
pub mod log_entry;
pub mod pausables;
mod prelude;
pub mod xcc;

#[cfg(target_arch = "wasm32")]
#[global_allocator]
static ALLOC: wee_alloc::WeeAlloc = wee_alloc::WeeAlloc::INIT;

#[cfg(target_arch = "wasm32")]
#[panic_handler]
#[cfg_attr(not(feature = "log"), allow(unused_variables))]
#[no_mangle]
pub unsafe fn on_panic(info: &::core::panic::PanicInfo) -> ! {
    #[cfg(feature = "log")]
    {
        use prelude::ToString;

        if let Some(msg) = info.message() {
            let msg = if let Some(log) = info.location() {
                prelude::format!("{} [{}]", msg, log)
            } else {
                msg.to_string()
            };
            prelude::sdk::panic_utf8(msg.as_bytes());
        } else if let Some(log) = info.location() {
            prelude::sdk::panic_utf8(log.to_string().as_bytes());
        }
    }

    ::core::arch::wasm32::unreachable();
}

#[cfg(target_arch = "wasm32")]
#[alloc_error_handler]
#[no_mangle]
pub unsafe fn on_alloc_error(_: core::alloc::Layout) -> ! {
    ::core::arch::wasm32::unreachable();
}

#[cfg(feature = "contract")]
mod contract {
    use borsh::BorshSerialize;

    use crate::admin_controlled::AdminControlled;
    use crate::connector::{self, EthConnectorContract};
    use crate::engine::{self, Engine, EngineState};
    use crate::fungible_token::FungibleTokenMetadata;
    use crate::json::parse_json;
    use crate::parameters::{
        self, CallArgs, DeployErc20TokenArgs, GetErc20FromNep141CallArgs, GetStorageAtArgs,
<<<<<<< HEAD
        InitCallArgs, NEP141FtOnTransferArgs, NewCallArgs, SetContractDataCallArgs,
        SetEthConnectorContractAccountArgs, StorageDepositCallArgs, StorageWithdrawCallArgs,
        ViewCallArgs,
=======
        InitCallArgs, IsUsedProofCallArgs, NEP141FtOnTransferArgs, NewCallArgs,
        PauseEthConnectorCallArgs, PausePrecompilesCallArgs, ResolveTransferCallArgs,
        SetContractDataCallArgs, StorageDepositCallArgs, StorageWithdrawCallArgs,
        TransferCallCallArgs, ViewCallArgs,
>>>>>>> 48119ee3
    };
    #[cfg(feature = "evm_bully")]
    use crate::parameters::{BeginBlockArgs, BeginChainArgs};
    use crate::pausables::{
        Authorizer, EnginePrecompilesPauser, PausedPrecompilesChecker, PausedPrecompilesManager,
        PrecompileFlags,
    };
    use crate::prelude::account_id::AccountId;
    use crate::prelude::parameters::RefundCallArgs;
    use crate::prelude::sdk::types::{
        near_account_to_evm_address, SdkExpect, SdkProcess, SdkUnwrap,
    };
    use crate::prelude::storage::{bytes_to_key, KeyPrefix};
    use crate::prelude::{
        sdk, u256_to_arr, Address, PromiseResult, ToString, Yocto, ERR_FAILED_PARSE, H256,
    };
    use crate::{errors, pausables};
    use aurora_engine_sdk::env::Env;
    use aurora_engine_sdk::io::{StorageIntermediate, IO};
    use aurora_engine_sdk::near_runtime::{Runtime, ViewEnv};
    use aurora_engine_sdk::promise::PromiseHandler;

    #[cfg(feature = "integration-test")]
    use crate::prelude::NearGas;

    const CODE_KEY: &[u8; 4] = b"CODE";
    const CODE_STAGE_KEY: &[u8; 10] = b"CODE_STAGE";

    ///
    /// ADMINISTRATIVE METHODS
    ///

    /// Sets the configuration for the Engine.
    /// Should be called on deployment.
    #[no_mangle]
    pub extern "C" fn new() {
        let mut io = Runtime;
        if let Ok(state) = engine::get_state(&io) {
            require_owner_only(&state, &io.predecessor_account_id());
        }

        let args: NewCallArgs = io.read_input_borsh().sdk_unwrap();
        engine::set_state(&mut io, args.into());
    }

    /// Get version of the contract.
    #[no_mangle]
    pub extern "C" fn get_version() {
        let mut io = Runtime;
        let version = match option_env!("NEAR_EVM_VERSION") {
            Some(v) => v.as_bytes(),
            None => include_bytes!("../../VERSION"),
        };
        io.return_output(version)
    }

    /// Get owner account id for this contract.
    #[no_mangle]
    pub extern "C" fn get_owner() {
        let mut io = Runtime;
        let state = engine::get_state(&io).sdk_unwrap();
        io.return_output(state.owner_id.as_bytes());
    }

    /// Get bridge prover id for this contract.
    #[no_mangle]
    pub extern "C" fn get_bridge_prover() {
        let mut io = Runtime;
        let connector = EthConnectorContract::init_instance(io).sdk_unwrap();
        io.return_output(connector.get_bridge_prover().as_bytes());
    }

    /// Get chain id for this contract.
    #[no_mangle]
    pub extern "C" fn get_chain_id() {
        let mut io = Runtime;
        io.return_output(&engine::get_state(&io).sdk_unwrap().chain_id)
    }

    #[no_mangle]
    pub extern "C" fn get_upgrade_index() {
        let mut io = Runtime;
        let state = engine::get_state(&io).sdk_unwrap();
        let index = internal_get_upgrade_index();
        io.return_output(&(index + state.upgrade_delay_blocks).to_le_bytes())
    }

    /// Stage new code for deployment.
    #[no_mangle]
    pub extern "C" fn stage_upgrade() {
        let mut io = Runtime;
        let state = engine::get_state(&io).sdk_unwrap();
        let block_height = io.block_height();
        require_owner_only(&state, &io.predecessor_account_id());
        io.read_input_and_store(&bytes_to_key(KeyPrefix::Config, CODE_KEY));
        io.write_storage(
            &bytes_to_key(KeyPrefix::Config, CODE_STAGE_KEY),
            &block_height.to_le_bytes(),
        );
    }

    /// Deploy staged upgrade.
    #[no_mangle]
    pub extern "C" fn deploy_upgrade() {
        let io = Runtime;
        let state = engine::get_state(&io).sdk_unwrap();
        require_owner_only(&state, &io.predecessor_account_id());
        let index = internal_get_upgrade_index();
        if io.block_height() <= index + state.upgrade_delay_blocks {
            sdk::panic_utf8(errors::ERR_NOT_ALLOWED_TOO_EARLY);
        }
        Runtime::self_deploy(&bytes_to_key(KeyPrefix::Config, CODE_KEY));
    }

    /// Called as part of the upgrade process (see `engine-sdk::self_deploy`). This function is meant
    /// to make any necessary changes to the state such that it aligns with the newly deployed
    /// code.
    #[no_mangle]
    pub extern "C" fn state_migration() {
        // TODO: currently we don't have migrations
    }

    /// Resumes previously [`paused`] precompiles.
    ///
    /// [`paused`]: crate::contract::pause_precompiles
    #[no_mangle]
    pub extern "C" fn resume_precompiles() {
        let io = Runtime;
        let state = engine::get_state(&io).sdk_unwrap();
        let predecessor_account_id = io.predecessor_account_id();

        require_owner_only(&state, &predecessor_account_id);

        let args: PausePrecompilesCallArgs = io.read_input_borsh().sdk_unwrap();
        let flags = PrecompileFlags::from_bits_truncate(args.paused_mask);
        let mut pauser = EnginePrecompilesPauser::from_io(io);
        pauser.resume_precompiles(flags);
    }

    /// Pauses a precompile.
    #[no_mangle]
    pub extern "C" fn pause_precompiles() {
        let io = Runtime;
        let authorizer: pausables::EngineAuthorizer = engine::get_authorizer();

        if !authorizer.is_authorized(&io.predecessor_account_id()) {
            sdk::panic_utf8("ERR_UNAUTHORIZED".as_bytes());
        }

        let args: PausePrecompilesCallArgs = io.read_input_borsh().sdk_unwrap();
        let flags = PrecompileFlags::from_bits_truncate(args.paused_mask);
        let mut pauser = EnginePrecompilesPauser::from_io(io);
        pauser.pause_precompiles(flags);
    }

    /// Returns an unsigned integer where each 1-bit means that a precompile corresponding to that bit is paused and
    /// 0-bit means not paused.
    #[no_mangle]
    pub extern "C" fn paused_precompiles() {
        let mut io = Runtime;
        let pauser = EnginePrecompilesPauser::from_io(io);
        let data = pauser.paused().bits().to_le_bytes();
        io.return_output(&data[..]);
    }

    ///
    /// MUTATIVE METHODS
    ///

    /// Deploy code into the EVM.
    #[no_mangle]
    pub extern "C" fn deploy_code() {
        let io = Runtime;
        let input = io.read_input().to_vec();
        let current_account_id = io.current_account_id();
        let mut engine = Engine::new(
            predecessor_address(&io.predecessor_account_id()),
            current_account_id,
            io,
            &io,
        )
        .sdk_unwrap();
        Engine::deploy_code_with_input(&mut engine, input, &mut Runtime)
            .map(|res| res.try_to_vec().sdk_expect(errors::ERR_SERIALIZE))
            .sdk_process();
        // TODO: charge for storage
    }

    /// Call method on the EVM contract.
    #[no_mangle]
    pub extern "C" fn call() {
        let io = Runtime;
        let bytes = io.read_input().to_vec();
        let args = CallArgs::deserialize(&bytes).sdk_expect(errors::ERR_BORSH_DESERIALIZE);
        let current_account_id = io.current_account_id();
        let mut engine = Engine::new(
            predecessor_address(&io.predecessor_account_id()),
            current_account_id,
            io,
            &io,
        )
        .sdk_unwrap();
        Engine::call_with_args(&mut engine, args, &mut Runtime)
            .map(|res| res.try_to_vec().sdk_expect(errors::ERR_SERIALIZE))
            .sdk_process();
        // TODO: charge for storage
    }

    /// Process signed Ethereum transaction.
    /// Must match CHAIN_ID to make sure it's signed for given chain vs replayed from another chain.
    #[no_mangle]
    pub extern "C" fn submit() {
        let io = Runtime;
        let input = io.read_input().to_vec();
        let current_account_id = io.current_account_id();
        let state = engine::get_state(&io).sdk_unwrap();
        let relayer_address = predecessor_address(&io.predecessor_account_id());
        let result = engine::submit(
            io,
            &io,
            &input,
            state,
            current_account_id,
            relayer_address,
            &mut Runtime,
        );

        result
            .map(|res| res.try_to_vec().sdk_expect(errors::ERR_SERIALIZE))
            .sdk_process();
    }

    #[no_mangle]
    pub extern "C" fn register_relayer() {
        let io = Runtime;
        let relayer_address = io.read_input_arr20().sdk_unwrap();

        let current_account_id = io.current_account_id();
        let predecessor_account_id = io.predecessor_account_id();
        let mut engine = Engine::new(
            predecessor_address(&predecessor_account_id),
            current_account_id,
            io,
            &io,
        )
        .sdk_unwrap();
        engine.register_relayer(
            predecessor_account_id.as_bytes(),
            Address::from_array(relayer_address),
        );
    }

    /// Updates the bytecode for user's router contracts created by the engine.
    /// These contracts are where cross-contract calls initiated by the EVM precompile
    /// will be sent from.
    #[no_mangle]
    pub extern "C" fn factory_update() {
        let mut io = Runtime;
        let state = engine::get_state(&io).sdk_unwrap();
        require_owner_only(&state, &io.predecessor_account_id());
        let bytes = io.read_input().to_vec();
        let router_bytecode = crate::xcc::RouterCode::new(bytes);
        crate::xcc::update_router_code(&mut io, &router_bytecode);
    }

    /// Updates the bytecode version for the given account. This is only called as a callback
    /// when a new version of the router contract is deployed to an account.
    #[no_mangle]
    pub extern "C" fn factory_update_address_version() {
        let mut io = Runtime;
        io.assert_private_call().sdk_unwrap();
        let args: crate::xcc::AddressVersionUpdateArgs = io.read_input_borsh().sdk_unwrap();
        crate::xcc::set_code_version_of_address(&mut io, &args.address, args.version);
    }

    /// Sets the address for the wNEAR ERC-20 contract. This contract will be used by the
    /// cross-contract calls feature to have users pay for their NEAR transactions.
    #[no_mangle]
    pub extern "C" fn factory_set_wnear_address() {
        let mut io = Runtime;
        let state = engine::get_state(&io).sdk_unwrap();
        require_owner_only(&state, &io.predecessor_account_id());
        let address = io.read_input_arr20().sdk_unwrap();
        crate::xcc::set_wnear_address(&mut io, &Address::from_array(address));
    }

    /// Allow receiving NEP141 tokens to the EVM contract.
    ///
    /// This function returns the amount of tokens to return to the sender.
    /// Either all tokens are transferred tokens are returned in case of an
    /// error, or no token is returned if tx was successful.
    #[no_mangle]
    pub extern "C" fn ft_on_transfer() {
        let io = Runtime;
        let current_account_id = io.current_account_id();
        let predecessor_account_id = io.predecessor_account_id();
        let mut engine = Engine::new(
            predecessor_address(&predecessor_account_id),
            current_account_id.clone(),
            io,
            &io,
        )
        .sdk_unwrap();

        let args: NEP141FtOnTransferArgs = parse_json(io.read_input().to_vec().as_slice())
            .sdk_unwrap()
            .try_into()
            .sdk_unwrap();

        if predecessor_account_id == current_account_id {
            EthConnectorContract::init_instance(io)
                .sdk_unwrap()
                .ft_on_transfer(&engine, &args)
                .sdk_unwrap();
        } else {
            let signer_account_id = io.signer_account_id();
            engine.receive_erc20_tokens(
                &predecessor_account_id,
                &signer_account_id,
                &args,
                &current_account_id,
                &mut Runtime,
            );
        }
    }

    /// Deploy ERC20 token mapped to a NEP141
    #[no_mangle]
    pub extern "C" fn deploy_erc20_token() {
        let mut io = Runtime;
        // Id of the NEP141 token in Near
        let args: DeployErc20TokenArgs = io.read_input_borsh().sdk_unwrap();

        let address = engine::deploy_erc20_token(args, io, &io, &mut Runtime).sdk_unwrap();

        io.return_output(
            &address
                .as_bytes()
                .try_to_vec()
                .sdk_expect(errors::ERR_SERIALIZE),
        );

        // TODO: charge for storage
    }

    /// Callback invoked by exit to NEAR precompile to handle potential
    /// errors in the exit call.
    #[no_mangle]
    pub extern "C" fn refund_on_error() {
        let io = Runtime;
        io.assert_private_call().sdk_unwrap();

        // This function should only be called as the callback of
        // exactly one promise.
        if io.promise_results_count() != 1 {
            sdk::panic_utf8(errors::ERR_PROMISE_COUNT);
        }

        if let Some(PromiseResult::Successful(_)) = io.promise_result(0) {
            // Promise succeeded -- nothing to do
        } else {
            // Exit call failed; need to refund tokens
            let args: RefundCallArgs = io.read_input_borsh().sdk_unwrap();
            let state = engine::get_state(&io).sdk_unwrap();
            let refund_result =
                engine::refund_on_error(io, &io, state, args, &mut Runtime).sdk_unwrap();

            if !refund_result.status.is_ok() {
                sdk::panic_utf8(errors::ERR_REFUND_FAILURE);
            }
        }
    }

    ///
    /// NONMUTATIVE METHODS
    ///
    #[no_mangle]
    pub extern "C" fn view() {
        let mut io = Runtime;
        let env = ViewEnv;
        let args: ViewCallArgs = io.read_input_borsh().sdk_unwrap();
        let current_account_id = io.current_account_id();
        let engine = Engine::new(args.sender, current_account_id, io, &env).sdk_unwrap();
        let result = Engine::view_with_args(&engine, args).sdk_unwrap();
        io.return_output(&result.try_to_vec().sdk_expect(errors::ERR_SERIALIZE));
    }

    #[no_mangle]
    pub extern "C" fn get_block_hash() {
        let mut io = Runtime;
        let block_height = io.read_input_borsh().sdk_unwrap();
        let account_id = io.current_account_id();
        let chain_id = engine::get_state(&io)
            .map(|state| state.chain_id)
            .sdk_unwrap();
        let block_hash =
            crate::engine::compute_block_hash(chain_id, block_height, account_id.as_bytes());
        io.return_output(block_hash.as_bytes())
    }

    #[no_mangle]
    pub extern "C" fn get_code() {
        let mut io = Runtime;
        let address = io.read_input_arr20().sdk_unwrap();
        let code = engine::get_code(&io, &Address::from_array(address));
        io.return_output(&code)
    }

    #[no_mangle]
    pub extern "C" fn get_balance() {
        let mut io = Runtime;
        let address = io.read_input_arr20().sdk_unwrap();
        let balance = engine::get_balance(&io, &Address::from_array(address));
        io.return_output(&balance.to_bytes())
    }

    #[no_mangle]
    pub extern "C" fn get_nonce() {
        let mut io = Runtime;
        let address = io.read_input_arr20().sdk_unwrap();
        let nonce = engine::get_nonce(&io, &Address::from_array(address));
        io.return_output(&u256_to_arr(&nonce))
    }

    #[no_mangle]
    pub extern "C" fn get_storage_at() {
        let mut io = Runtime;
        let args: GetStorageAtArgs = io.read_input_borsh().sdk_unwrap();
        let address = args.address;
        let generation = engine::get_generation(&io, &address);
        let value = engine::get_storage(&io, &args.address, &H256(args.key), generation);
        io.return_output(&value.0)
    }

    ///
    /// BENCHMARKING METHODS
    ///
    #[cfg(feature = "evm_bully")]
    #[no_mangle]
    pub extern "C" fn begin_chain() {
        use crate::prelude::U256;
        let mut io = Runtime;
        let mut state = engine::get_state(&io).sdk_unwrap();
        require_owner_only(&state, &io.predecessor_account_id());
        let args: BeginChainArgs = io.read_input_borsh().sdk_unwrap();
        state.chain_id = args.chain_id;
        engine::set_state(&mut io, state);
        // set genesis block balances
        for account_balance in args.genesis_alloc {
            engine::set_balance(
                &mut io,
                &account_balance.address,
                &crate::prelude::Wei::new(U256::from(account_balance.balance)),
            )
        }
        // return new chain ID
        io.return_output(&engine::get_state(&io).sdk_unwrap().chain_id)
    }

    #[cfg(feature = "evm_bully")]
    #[no_mangle]
    pub extern "C" fn begin_block() {
        let io = Runtime;
        let state = engine::get_state(&io).sdk_unwrap();
        require_owner_only(&state, &io.predecessor_account_id());
        let _args: BeginBlockArgs = io.read_input_borsh().sdk_unwrap();
        // TODO: https://github.com/aurora-is-near/aurora-engine/issues/2
    }

    ///
    /// ETH-CONNECTOR
    ///
    #[no_mangle]
    pub extern "C" fn new_eth_connector() {
        let io = Runtime;
        // Only the owner can initialize the EthConnector
        io.assert_private_call().sdk_unwrap();

        let args: InitCallArgs = io.read_input_borsh().sdk_unwrap();
        let owner_id = io.current_account_id();

        EthConnectorContract::create_contract(io, owner_id, args).sdk_unwrap();
    }

    #[no_mangle]
    pub extern "C" fn set_eth_connector_contract_data() {
        let mut io = Runtime;
        // Only the owner can set the EthConnector contract data
        io.assert_private_call().sdk_unwrap();

        let args: SetContractDataCallArgs = io.read_input_borsh().sdk_unwrap();
        connector::set_contract_data(&mut io, args).sdk_unwrap();
    }

    #[no_mangle]
    pub extern "C" fn withdraw() {
        let io = Runtime;
        io.assert_one_yocto().sdk_unwrap();
        let args = io.read_input_borsh().sdk_unwrap();
        let current_account_id = io.current_account_id();
        let predecessor_account_id = io.predecessor_account_id();
        let result = EthConnectorContract::init_instance(io)
            .sdk_unwrap()
            .withdraw_eth_from_near(&current_account_id, &predecessor_account_id, args)
            .sdk_unwrap();
        let result_bytes = result.try_to_vec().sdk_expect(errors::ERR_SERIALIZE);
        // We intentionally do not go through the `io` struct here because we must bypass
        // the check that prevents output that is accepted by the eth_custodian
        #[allow(clippy::as_conversions)]
        unsafe {
            exports::value_return(
                u64::try_from(result_bytes.len()).sdk_expect(errors::ERR_VALUE_CONVERSION),
                result_bytes.as_ptr() as u64,
            );
        }
    }

    #[no_mangle]
    pub extern "C" fn deposit() {
        let mut io = Runtime;
        let input = io.read_input().to_vec();
        let promise_args = EthConnectorContract::init_instance(io)
            .sdk_unwrap()
            .deposit(input);
        let promise_id = io.promise_create_call(&promise_args);
        io.promise_return(promise_id);
    }

    #[no_mangle]
    pub extern "C" fn is_used_proof() {
        let mut io = Runtime;
        let input = io.read_input().to_vec();
        let promise_args = EthConnectorContract::init_instance(io)
            .sdk_unwrap()
            .is_used_proof(input);
        let promise_id = io.promise_create_call(&promise_args);
        io.promise_return(promise_id);
    }

    #[no_mangle]
    pub extern "C" fn ft_total_supply() {
        let mut io = Runtime;
        let promise_args = EthConnectorContract::init_instance(io)
            .sdk_unwrap()
            .ft_total_eth_supply_on_near();
        let promise_id = io.promise_create_call(&promise_args);
        io.promise_return(promise_id);
    }

    #[no_mangle]
    pub extern "C" fn ft_total_eth_supply_on_near() {
        let mut io = Runtime;
        let promise_args = EthConnectorContract::init_instance(io)
            .sdk_unwrap()
            .ft_total_eth_supply_on_near();
        let promise_id = io.promise_create_call(&promise_args);
        io.promise_return(promise_id);
    }

    #[no_mangle]
    pub extern "C" fn ft_total_eth_supply_on_aurora() {
        let mut io = Runtime;
        let promise_args = EthConnectorContract::init_instance(io)
            .sdk_unwrap()
            .ft_total_eth_supply_on_aurora();
        let promise_id = io.promise_create_call(&promise_args);
        io.promise_return(promise_id);
    }

    #[no_mangle]
    pub extern "C" fn ft_balance_of() {
        let mut io = Runtime;
        let input = io.read_input().to_vec();
        let promise_args = EthConnectorContract::init_instance(io)
            .sdk_unwrap()
            .ft_balance_of(input);
        let promise_id = io.promise_create_call(&promise_args);
        io.promise_return(promise_id);
    }

    #[no_mangle]
    pub extern "C" fn ft_balance_of_eth() {
        let mut io = Runtime;
        let input = io.read_input().to_vec();
        let promise_args = EthConnectorContract::init_instance(io)
            .sdk_unwrap()
            .ft_balance_of_eth_on_aurora(input);
        let promise_id = io.promise_create_call(&promise_args);
        io.promise_return(promise_id);
    }

    #[no_mangle]
    pub extern "C" fn ft_transfer() {
        let mut io = Runtime;
        io.assert_one_yocto().sdk_unwrap();
        let input = io.read_input().to_vec();
        let promise_arg = EthConnectorContract::init_instance(io)
            .sdk_unwrap()
            .ft_transfer(input)
            .sdk_unwrap();
        let promise_id = io.promise_create_call(&promise_arg);
        io.promise_return(promise_id);
    }

    #[no_mangle]
    pub extern "C" fn ft_transfer_call() {
        let mut io = Runtime;
        // Check is payable
        io.assert_one_yocto().sdk_unwrap();
        let input = io.read_input().to_vec();
        let promise_args = EthConnectorContract::init_instance(io)
            .sdk_unwrap()
            .ft_transfer_call(input)
            .sdk_unwrap();
        let promise_id = io.promise_create_call(&promise_args);
        io.promise_return(promise_id);
    }

    #[no_mangle]
    pub extern "C" fn storage_deposit() {
        let mut io = Runtime;
        let args = StorageDepositCallArgs::from(parse_json(&io.read_input().to_vec()).sdk_unwrap());
        let predecessor_account_id = io.predecessor_account_id();
        let amount = Yocto::new(io.attached_deposit());
        let maybe_promise = EthConnectorContract::init_instance(io)
            .sdk_unwrap()
            .storage_deposit(predecessor_account_id, amount, args)
            .sdk_unwrap();
        if let Some(promise) = maybe_promise {
            io.promise_create_batch(&promise);
        }
    }

    #[no_mangle]
    pub extern "C" fn storage_unregister() {
        let mut io = Runtime;
        io.assert_one_yocto().sdk_unwrap();
        let predecessor_account_id = io.predecessor_account_id();
        let force = parse_json(&io.read_input().to_vec()).and_then(|args| args.bool("force").ok());
        let maybe_promise = EthConnectorContract::init_instance(io)
            .sdk_unwrap()
            .storage_unregister(predecessor_account_id, force)
            .sdk_unwrap();
        if let Some(promise) = maybe_promise {
            io.promise_create_batch(&promise);
        }
    }

    #[no_mangle]
    pub extern "C" fn storage_withdraw() {
        let io = Runtime;
        io.assert_one_yocto().sdk_unwrap();
        let args =
            StorageWithdrawCallArgs::from(parse_json(&io.read_input().to_vec()).sdk_unwrap());
        let predecessor_account_id = io.predecessor_account_id();
        EthConnectorContract::init_instance(io)
            .sdk_unwrap()
            .storage_withdraw(&predecessor_account_id, args)
            .sdk_unwrap()
    }

    #[no_mangle]
    pub extern "C" fn storage_balance_of() {
        let io = Runtime;
        let args = parameters::StorageBalanceOfCallArgs::try_from(
            parse_json(&io.read_input().to_vec()).sdk_unwrap(),
        )
        .sdk_unwrap();
        EthConnectorContract::init_instance(io)
            .sdk_unwrap()
            .storage_balance_of(args)
    }

    #[no_mangle]
    pub extern "C" fn get_eth_connector_contract_account() {
        let mut io = Runtime;
        let account = EthConnectorContract::init_instance(io)
            .sdk_unwrap()
            .get_eth_connector_contract_account();
        let data = account.try_to_vec().expect(ERR_FAILED_PARSE);
        io.return_output(&data[..]);
    }

    #[no_mangle]
    pub extern "C" fn set_eth_connector_contract_account() {
        let io = Runtime;
        io.assert_private_call().sdk_unwrap();

        let args: SetEthConnectorContractAccountArgs = io.read_input_borsh().sdk_unwrap();
        EthConnectorContract::init_instance(io)
            .sdk_unwrap()
            .set_eth_connector_contract_account(args.account);
    }

    #[no_mangle]
    pub extern "C" fn get_paused_flags() {
        let mut io = Runtime;
        let paused_flags = EthConnectorContract::init_instance(io)
            .sdk_unwrap()
            .get_paused_flags();
        let data = paused_flags.try_to_vec().expect(ERR_FAILED_PARSE);
        io.return_output(&data[..]);
    }

    #[no_mangle]
    pub extern "C" fn get_accounts_counter() {
        let mut io = Runtime;
        let promise_args = EthConnectorContract::init_instance(io)
            .sdk_unwrap()
            .get_accounts_counter();
        let promise_id = io.promise_create_call(&promise_args);
        io.promise_return(promise_id);
    }

    #[no_mangle]
    pub extern "C" fn ft_metadata() {
        let mut io = Runtime;
        let metadata: FungibleTokenMetadata = connector::get_metadata(&io).unwrap_or_default();
        let json_data = crate::json::JsonValue::from(metadata);
        io.return_output(json_data.to_string().as_bytes())
    }

    #[cfg(feature = "integration-test")]
    #[no_mangle]
    pub extern "C" fn verify_log_entry() {
        sdk::log!("Call from verify_log_entry");
        let mut io = Runtime;
        let data = true.try_to_vec().unwrap();
        io.return_output(&data[..]);
    }

    /// Function used to create accounts for tests
    #[cfg(feature = "integration-test")]
    #[no_mangle]
    pub extern "C" fn mint_account() {
        use crate::connector::ZERO_ATTACHED_BALANCE;
        use crate::prelude::{NEP141Wei, U256};
        use evm::backend::ApplyBackend;
        const GAS_FOR_VERIFY: NearGas = NearGas::new(20_000_000_000_000);
        const GAS_FOR_FINISH: NearGas = NearGas::new(50_000_000_000_000);

        let mut io = Runtime;
        let args: ([u8; 20], u64, u64) = io.read_input_borsh().sdk_expect(errors::ERR_ARGS);
        let address = Address::from_array(args.0);
        let nonce = U256::from(args.1);
        let balance = NEP141Wei::new(u128::from(args.2));
        let current_account_id = io.current_account_id();
        let mut engine = Engine::new(address, current_account_id, io, &io).sdk_unwrap();
        let state_change = evm::backend::Apply::Modify {
            address: address.raw(),
            basic: evm::backend::Basic {
                balance: U256::from(balance.as_u128()),
                nonce,
            },
            code: None,
            storage: core::iter::empty(),
            reset_storage: false,
        };
        engine.apply(core::iter::once(state_change), core::iter::empty(), false);

        // Call "finish_deposit" to mint the corresponding
        // nETH NEP-141 tokens as well
        let aurora_account_id = io.current_account_id();
        let args = crate::parameters::FinishDepositCallArgs {
            new_owner_id: aurora_account_id.clone(),
            amount: balance,
            proof_key: crate::prelude::String::new(),
            relayer_id: aurora_account_id.clone(),
            fee: 0.into(),
            msg: None,
        };
        let verify_call = aurora_engine_types::parameters::PromiseCreateArgs {
            target_account_id: aurora_account_id.clone(),
            method: "verify_log_entry".to_string(),
            args: crate::prelude::Vec::new(),
            attached_balance: ZERO_ATTACHED_BALANCE,
            attached_gas: GAS_FOR_VERIFY,
        };
        let finish_call = aurora_engine_types::parameters::PromiseCreateArgs {
            target_account_id: aurora_account_id,
            method: "finish_deposit".to_string(),
            args: args.try_to_vec().unwrap(),
            attached_balance: ZERO_ATTACHED_BALANCE,
            attached_gas: GAS_FOR_FINISH,
        };
        io.promise_create_with_callback(
            &aurora_engine_types::parameters::PromiseWithCallbackArgs {
                base: verify_call,
                callback: finish_call,
            },
        );
    }

    #[no_mangle]
    pub extern "C" fn get_erc20_from_nep141() {
        let mut io = Runtime;
        let args: GetErc20FromNep141CallArgs = io.read_input_borsh().sdk_unwrap();

        io.return_output(
            engine::get_erc20_from_nep141(&io, &args.nep141)
                .sdk_unwrap()
                .as_slice(),
        );
    }

    #[no_mangle]
    pub extern "C" fn get_nep141_from_erc20() {
        let mut io = Runtime;
        let erc20_address: crate::engine::ERC20Address =
            io.read_input().to_vec().try_into().sdk_unwrap();
        io.return_output(
            engine::nep141_erc20_map(io)
                .lookup_right(&erc20_address)
                .sdk_expect("ERC20_NOT_FOUND")
                .as_ref(),
        );
    }

    ///
    /// Utility methods.
    ///

    fn internal_get_upgrade_index() -> u64 {
        let io = Runtime;
        match io.read_u64(&bytes_to_key(KeyPrefix::Config, CODE_STAGE_KEY)) {
            Ok(index) => index,
            Err(sdk::error::ReadU64Error::InvalidU64) => {
                sdk::panic_utf8(errors::ERR_INVALID_UPGRADE)
            }
            Err(sdk::error::ReadU64Error::MissingValue) => sdk::panic_utf8(errors::ERR_NO_UPGRADE),
        }
    }

    fn require_owner_only(state: &EngineState, predecessor_account_id: &AccountId) {
        if &state.owner_id != predecessor_account_id {
            sdk::panic_utf8(errors::ERR_NOT_ALLOWED);
        }
    }

    fn predecessor_address(predecessor_account_id: &AccountId) -> Address {
        near_account_to_evm_address(predecessor_account_id.as_bytes())
    }

    mod exports {
        extern "C" {
            pub(crate) fn value_return(value_len: u64, value_ptr: u64);
        }
    }
}

pub trait AuroraState {
    fn add_promise(&mut self, promise: PromiseCreateArgs);
}<|MERGE_RESOLUTION|>--- conflicted
+++ resolved
@@ -77,16 +77,9 @@
     use crate::json::parse_json;
     use crate::parameters::{
         self, CallArgs, DeployErc20TokenArgs, GetErc20FromNep141CallArgs, GetStorageAtArgs,
-<<<<<<< HEAD
-        InitCallArgs, NEP141FtOnTransferArgs, NewCallArgs, SetContractDataCallArgs,
-        SetEthConnectorContractAccountArgs, StorageDepositCallArgs, StorageWithdrawCallArgs,
-        ViewCallArgs,
-=======
-        InitCallArgs, IsUsedProofCallArgs, NEP141FtOnTransferArgs, NewCallArgs,
-        PauseEthConnectorCallArgs, PausePrecompilesCallArgs, ResolveTransferCallArgs,
-        SetContractDataCallArgs, StorageDepositCallArgs, StorageWithdrawCallArgs,
-        TransferCallCallArgs, ViewCallArgs,
->>>>>>> 48119ee3
+        InitCallArgs, NEP141FtOnTransferArgs, NewCallArgs, PausePrecompilesCallArgs,
+        SetContractDataCallArgs, SetEthConnectorContractAccountArgs, StorageDepositCallArgs,
+        StorageWithdrawCallArgs, ViewCallArgs,
     };
     #[cfg(feature = "evm_bully")]
     use crate::parameters::{BeginBlockArgs, BeginChainArgs};
