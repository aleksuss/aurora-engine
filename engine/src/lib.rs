--- conflicted
+++ resolved
@@ -147,7 +147,7 @@
         let promise_args = EthConnectorContract::init_instance(io)
             .sdk_unwrap()
             .get_bridge_prover();
-        let promise_id = io.promise_create_call(&promise_args);
+        let promise_id = unsafe { io.promise_create_call(&promise_args) };
         io.promise_return(promise_id);
     }
 
@@ -371,47 +371,6 @@
         crate::xcc::set_wnear_address(&mut io, &Address::from_array(address));
     }
 
-<<<<<<< HEAD
-=======
-    /// Allow receiving NEP141 tokens to the EVM contract.
-    ///
-    /// This function returns the amount of tokens to return to the sender.
-    /// Either all tokens are transferred tokens are returned in case of an
-    /// error, or no token is returned if tx was successful.
-    #[no_mangle]
-    pub extern "C" fn ft_on_transfer() {
-        let io = Runtime;
-        let current_account_id = io.current_account_id();
-        let predecessor_account_id = io.predecessor_account_id();
-        let mut engine = Engine::new(
-            predecessor_address(&predecessor_account_id),
-            current_account_id.clone(),
-            io,
-            &io,
-        )
-        .sdk_unwrap();
-
-        let args: NEP141FtOnTransferArgs = parse_json(io.read_input().to_vec().as_slice())
-            .sdk_unwrap()
-            .try_into()
-            .sdk_unwrap();
-
-        if predecessor_account_id == current_account_id {
-            EthConnectorContract::init_instance(io)
-                .sdk_unwrap()
-                .ft_on_transfer(&engine, &args)
-                .sdk_unwrap();
-        } else {
-            engine.receive_erc20_tokens(
-                &predecessor_account_id,
-                &args,
-                &current_account_id,
-                &mut Runtime,
-            );
-        }
-    }
-
->>>>>>> 14891e95
     /// Deploy ERC20 token mapped to a NEP141
     #[no_mangle]
     pub extern "C" fn deploy_erc20_token() {
@@ -604,17 +563,8 @@
 
         let promise_args = EthConnectorContract::init_instance(io)
             .sdk_unwrap()
-<<<<<<< HEAD
             .withdraw_eth_from_near(input);
-        let promise_id = io.promise_create_call(&promise_args);
-=======
-            .deposit(raw_proof, current_account_id, predecessor_account_id)
-            .sdk_unwrap();
-        // Safety: this call is safe because it comes from the eth-connector, not users.
-        // The call is to verify the user-supplied proof for the deposit, with `finish_deposit`
-        // as a callback.
-        let promise_id = unsafe { io.promise_create_with_callback(&promise_args) };
->>>>>>> 14891e95
+        let promise_id = unsafe { io.promise_create_call(&promise_args) };
         io.promise_return(promise_id);
     }
 
@@ -624,27 +574,9 @@
         let input = io.read_input().to_vec();
         let promise_args = EthConnectorContract::init_instance(io)
             .sdk_unwrap()
-<<<<<<< HEAD
             .deposit(input);
-        let promise_id = io.promise_create_call(&promise_args);
-        io.promise_return(promise_id);
-=======
-            .finish_deposit(
-                predecessor_account_id,
-                current_account_id,
-                data,
-                io.prepaid_gas(),
-            )
-            .sdk_unwrap();
-
-        if let Some(promise_args) = maybe_promise_args {
-            // Safety: this call is safe because it comes from the eth-connector, not users.
-            // The call will be to the Engine's ft_transfer_call`, which is needed as part
-            // of the bridge flow (if depositing ETH to an Aurora address).
-            let promise_id = unsafe { io.promise_create_with_callback(&promise_args) };
-            io.promise_return(promise_id);
-        }
->>>>>>> 14891e95
+        let promise_id = unsafe { io.promise_create_call(&promise_args) };
+        io.promise_return(promise_id);
     }
 
     #[no_mangle]
@@ -654,7 +586,7 @@
         let promise_args = EthConnectorContract::init_instance(io)
             .sdk_unwrap()
             .is_used_proof(input);
-        let promise_id = io.promise_create_call(&promise_args);
+        let promise_id = unsafe { io.promise_create_call(&promise_args) };
         io.promise_return(promise_id);
     }
 
@@ -664,7 +596,7 @@
         let promise_args = EthConnectorContract::init_instance(io)
             .sdk_unwrap()
             .ft_total_eth_supply_on_near();
-        let promise_id = io.promise_create_call(&promise_args);
+        let promise_id = unsafe { io.promise_create_call(&promise_args) };
         io.promise_return(promise_id);
     }
 
@@ -674,7 +606,7 @@
         let promise_args = EthConnectorContract::init_instance(io)
             .sdk_unwrap()
             .ft_total_eth_supply_on_near();
-        let promise_id = io.promise_create_call(&promise_args);
+        let promise_id = unsafe { io.promise_create_call(&promise_args) };
         io.promise_return(promise_id);
     }
 
@@ -684,7 +616,7 @@
         let promise_args = EthConnectorContract::init_instance(io)
             .sdk_unwrap()
             .ft_total_eth_supply_on_aurora();
-        let promise_id = io.promise_create_call(&promise_args);
+        let promise_id = unsafe { io.promise_create_call(&promise_args) };
         io.promise_return(promise_id);
     }
 
@@ -695,7 +627,7 @@
         let promise_args = EthConnectorContract::init_instance(io)
             .sdk_unwrap()
             .ft_balance_of(input);
-        let promise_id = io.promise_create_call(&promise_args);
+        let promise_id = unsafe { io.promise_create_call(&promise_args) };
         io.promise_return(promise_id);
     }
 
@@ -739,7 +671,7 @@
         let promise_arg = EthConnectorContract::init_instance(io)
             .sdk_unwrap()
             .ft_transfer(input);
-        let promise_id = io.promise_create_call(&promise_arg);
+        let promise_id = unsafe { io.promise_create_call(&promise_arg) };
         io.promise_return(promise_id);
     }
 
@@ -765,7 +697,6 @@
                 memo,
                 args.msg
             )
-<<<<<<< HEAD
         } else {
             format!(
                 "{{\"sender_id\": {:?}, \"receiver_id\": {:?}, \"amount\": {:?}, \"msg\": {:?} }}",
@@ -781,13 +712,7 @@
         let promise_args = EthConnectorContract::init_instance(io)
             .sdk_unwrap()
             .ft_transfer_call(input);
-        let promise_id = io.promise_create_call(&promise_args);
-=======
-            .sdk_unwrap();
-        // Safety: this call is safe. It is required by the NEP-141 spec that `ft_transfer_call`
-        // creates a call to another contract's `ft_on_transfer` method.
-        let promise_id = unsafe { io.promise_create_with_callback(&promise_args) };
->>>>>>> 14891e95
+        let promise_id = unsafe { io.promise_create_call(&promise_args) };
         io.promise_return(promise_id);
     }
 
@@ -813,26 +738,17 @@
             .sdk_unwrap()
             .try_into()
             .sdk_unwrap();
-<<<<<<< HEAD
         let mut eth_connector = EthConnectorContract::init_instance(io).sdk_unwrap();
 
         if predecessor_account_id == eth_connector.get_eth_connector_contract_account() {
             eth_connector.ft_on_transfer(&engine, &args).sdk_unwrap();
         } else {
-            let signer_account_id = io.signer_account_id();
             engine.receive_erc20_tokens(
                 &predecessor_account_id,
-                &signer_account_id,
                 &args,
                 &current_account_id,
                 &mut Runtime,
             );
-=======
-        if let Some(promise) = maybe_promise {
-            // Safety: This call is safe. It is only a transfer back to the user in the case
-            // that they over paid for their deposit.
-            unsafe { io.promise_create_batch(&promise) };
->>>>>>> 14891e95
         }
     }
 
@@ -843,7 +759,7 @@
         let promise_args = EthConnectorContract::init_instance(io)
             .sdk_unwrap()
             .storage_deposit(input);
-        let promise_id = io.promise_create_call(&promise_args);
+        let promise_id = unsafe { io.promise_create_call(&promise_args) };
         io.promise_return(promise_id);
     }
 
@@ -854,18 +770,9 @@
         let input = io.read_input().to_vec();
         let promise_args = EthConnectorContract::init_instance(io)
             .sdk_unwrap()
-<<<<<<< HEAD
             .storage_unregister(input);
-        let promise_id = io.promise_create_call(&promise_args);
-        io.promise_return(promise_id);
-=======
-            .storage_unregister(predecessor_account_id, force)
-            .sdk_unwrap();
-        if let Some(promise) = maybe_promise {
-            // Safety: This call is safe. It is only a transfer back to the user for their deposit.
-            unsafe { io.promise_create_batch(&promise) };
-        }
->>>>>>> 14891e95
+        let promise_id = unsafe { io.promise_create_call(&promise_args) };
+        io.promise_return(promise_id);
     }
 
     #[no_mangle]
@@ -876,7 +783,7 @@
         let promise_args = EthConnectorContract::init_instance(io)
             .sdk_unwrap()
             .storage_withdraw(input);
-        let promise_id = io.promise_create_call(&promise_args);
+        let promise_id = unsafe { io.promise_create_call(&promise_args) };
         io.promise_return(promise_id);
     }
 
@@ -887,7 +794,7 @@
         let promise_args = EthConnectorContract::init_instance(io)
             .sdk_unwrap()
             .storage_balance_of(input);
-        let promise_id = io.promise_create_call(&promise_args);
+        let promise_id = unsafe { io.promise_create_call(&promise_args) };
         io.promise_return(promise_id);
     }
 
@@ -918,7 +825,7 @@
         let promise_args = EthConnectorContract::init_instance(io)
             .sdk_unwrap()
             .get_paused_flags();
-        let promise_id = io.promise_create_call(&promise_args);
+        let promise_id = unsafe { io.promise_create_call(&promise_args) };
         io.promise_return(promise_id);
     }
 
@@ -928,7 +835,7 @@
         let promise_args = EthConnectorContract::init_instance(io)
             .sdk_unwrap()
             .get_accounts_counter();
-        let promise_id = io.promise_create_call(&promise_args);
+        let promise_id = unsafe { io.promise_create_call(&promise_args) };
         io.promise_return(promise_id);
     }
 
@@ -976,7 +883,6 @@
         engine.apply(core::iter::once(state_change), core::iter::empty(), false);
     }
 
-<<<<<<< HEAD
     #[no_mangle]
     pub extern "C" fn get_erc20_from_nep141() {
         let mut io = Runtime;
@@ -1000,42 +906,6 @@
                 .sdk_expect("ERC20_NOT_FOUND")
                 .as_ref(),
         );
-=======
-        // Call "finish_deposit" to mint the corresponding
-        // nETH NEP-141 tokens as well
-        let aurora_account_id = io.current_account_id();
-        let args = crate::parameters::FinishDepositCallArgs {
-            new_owner_id: aurora_account_id.clone(),
-            amount: balance,
-            proof_key: crate::prelude::String::new(),
-            relayer_id: aurora_account_id.clone(),
-            fee: 0.into(),
-            msg: None,
-        };
-        let verify_call = aurora_engine_types::parameters::PromiseCreateArgs {
-            target_account_id: aurora_account_id.clone(),
-            method: "verify_log_entry".to_string(),
-            args: crate::prelude::Vec::new(),
-            attached_balance: ZERO_ATTACHED_BALANCE,
-            attached_gas: GAS_FOR_VERIFY,
-        };
-        let finish_call = aurora_engine_types::parameters::PromiseCreateArgs {
-            target_account_id: aurora_account_id,
-            method: "finish_deposit".to_string(),
-            args: args.try_to_vec().unwrap(),
-            attached_balance: ZERO_ATTACHED_BALANCE,
-            attached_gas: GAS_FOR_FINISH,
-        };
-        // Safety: this call is safe because it is only used in integration tests.
-        unsafe {
-            io.promise_create_with_callback(
-                &aurora_engine_types::parameters::PromiseWithCallbackArgs {
-                    base: verify_call,
-                    callback: finish_call,
-                },
-            )
-        };
->>>>>>> 14891e95
     }
 
     ///
